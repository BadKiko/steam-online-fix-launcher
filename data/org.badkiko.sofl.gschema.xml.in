<?xml version="1.0" encoding="UTF-8"?>
<schemalist gettext-domain="sofl">

  <schema id="@APP_ID@" path="@PREFIX@/">
    <key name="auto-import" type="b">
        <default>false</default>
    </key>
    <key name="exit-after-launch" type="b">
      <default>false</default>
    </key>
    <key name="cover-launches-game" type="b">
      <default>false</default>
    </key>
    <key name="high-quality-images" type="b">
      <default>false</default>
    </key>
    <key name="remove-missing" type="b">
      <default>true</default>
    </key>
    <key name="steam" type="b">
      <default>true</default>
    </key>
    <key name="steam-location" type="s">
      <default>"~/.steam/steam"</default>
    </key>
    <key name="lutris" type="b">
      <default>true</default>
    </key>
    <key name="lutris-location" type="s">
      <default>"~/.var/app/net.lutris.Lutris/data/lutris/"</default>
    </key>
    <key name="lutris-cache-location" type="s">
      <default>"~/.var/app/net.lutris.Lutris/cache/lutris"</default>
    </key>
    <key name="lutris-import-steam" type="b">
      <default>false</default>
    </key>
    <key name="lutris-import-flatpak" type="b">
      <default>false</default>
    </key>
    <key name="heroic" type="b">
      <default>true</default>
    </key>
    <key name="heroic-location" type="s">
      <default>"~/.config/heroic/"</default>
    </key>
    <key name="heroic-import-epic" type="b">
      <default>true</default>
    </key>
    <key name="heroic-import-gog" type="b">
      <default>true</default>
    </key>
    <key name="heroic-import-amazon" type="b">
      <default>true</default>
    </key>
    <key name="heroic-import-sideload" type="b">
      <default>true</default>
    </key>
    <key name="bottles" type="b">
      <default>true</default>
    </key>
    <key name="bottles-location" type="s">
      <default>"~/.var/app/com.usebottles.bottles/data/bottles/"</default>
    </key>
    <key name="itch" type="b">
      <default>true</default>
    </key>
    <key name="itch-location" type="s">
      <default>"~/.var/app/io.itch.itch/config/itch/"</default>
    </key>
    <key name="legendary" type="b">
      <default>true</default>
    </key>
    <key name="legendary-location" type="s">
      <default>"~/.config/legendary/"</default>
    </key>
    <key name="retroarch" type="b">
      <default>true</default>
    </key>
    <key name="retroarch-location" type="s">
      <default>"~/.var/app/org.libretro.RetroArch/config/retroarch/"</default>
    </key>
    <key name="desktop" type="b">
      <default>true</default>
    </key>
    <key name="flatpak" type="b">
      <default>true</default>
    </key>
    <key name="flatpak-system-location" type="s">
      <default>"/var/lib/flatpak/"</default>
    </key>
    <key name="flatpak-user-location" type="s">
      <default>"~/.local/share/flatpak/"</default>
    </key>
    <key name="flatpak-import-launchers" type="b">
      <default>false</default>
    </key>
    <key name="sgdb-key" type="s">
      <default>""</default>
    </key>
    <key name="sgdb" type="b">
      <default>false</default>
    </key>
    <key name="sgdb-prefer" type="b">
      <default>false</default>
    </key>
    <key name="sgdb-animated" type="b">
      <default>false</default>
    </key>
    <key name="library-rows" type="u">
      <default>0</default>
    </key>
<<<<<<< HEAD
    <key name="show-sidebar" type="b">
      <default>false</default>
    </key>
    <key name="force-theme" type="s">
      <choices>
        <choice value="light"/>
        <choice value="dark"/>
      </choices>
      <default>"light"</default>
=======
    <key name="online-fix-install-path" type="s">
      <default>"~/Games/Online-Fix"</default>
>>>>>>> 3710def9
    </key>
  </schema>

  <schema id="@APP_ID@.State" path="@PREFIX@/State/">
    <key name="width" type="i">
      <default>1170</default>
    </key>
    <key name="height" type="i">
      <default>795</default>
    </key>
    <key name="is-maximized" type="b">
      <default>false</default>
    </key>
    <key name="sort-mode" type="s">
      <choices>
        <choice value="a-z" />
        <choice value="z-a" />
        <choice value="newest" />
        <choice value="oldest" />
        <choice value="last_played" />
      </choices>
      <default>"last_played"</default>
    </key>
    <key name="show-sidebar" type="b">
      <default>false</default>
    </key>
    <key name="steam-limiter-tokens-history" type="s">
      <default>"[]"</default>
    </key>
  </schema>
</schemalist> <|MERGE_RESOLUTION|>--- conflicted
+++ resolved
@@ -110,7 +110,6 @@
     <key name="library-rows" type="u">
       <default>0</default>
     </key>
-<<<<<<< HEAD
     <key name="show-sidebar" type="b">
       <default>false</default>
     </key>
@@ -120,10 +119,9 @@
         <choice value="dark"/>
       </choices>
       <default>"light"</default>
-=======
+    </key>
     <key name="online-fix-install-path" type="s">
       <default>"~/Games/Online-Fix"</default>
->>>>>>> 3710def9
     </key>
   </schema>
 
